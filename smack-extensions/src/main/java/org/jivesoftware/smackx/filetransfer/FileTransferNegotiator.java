/**
 *
 * Copyright 2003-2006 Jive Software.
 *
 * Licensed under the Apache License, Version 2.0 (the "License");
 * you may not use this file except in compliance with the License.
 * You may obtain a copy of the License at
 *
 *     http://www.apache.org/licenses/LICENSE-2.0
 *
 * Unless required by applicable law or agreed to in writing, software
 * distributed under the License is distributed on an "AS IS" BASIS,
 * WITHOUT WARRANTIES OR CONDITIONS OF ANY KIND, either express or implied.
 * See the License for the specific language governing permissions and
 * limitations under the License.
 */
package org.jivesoftware.smackx.filetransfer;

import java.net.URLConnection;
import java.util.ArrayList;
import java.util.Arrays;
import java.util.Collection;
import java.util.Collections;
import java.util.List;
import java.util.Map;
import java.util.Random;
import java.util.WeakHashMap;

import org.jivesoftware.smack.Manager;
import org.jivesoftware.smack.SmackException.NotConnectedException;
import org.jivesoftware.smack.XMPPConnection;
import org.jivesoftware.smack.PacketCollector;
import org.jivesoftware.smack.XMPPException.XMPPErrorException;
import org.jivesoftware.smack.packet.IQ;
import org.jivesoftware.smack.packet.Packet;
import org.jivesoftware.smack.packet.XMPPError;
import org.jivesoftware.smackx.bytestreams.ibb.packet.DataPacketExtension;
import org.jivesoftware.smackx.bytestreams.socks5.packet.Bytestream;
import org.jivesoftware.smackx.disco.ServiceDiscoveryManager;
import org.jivesoftware.smackx.si.packet.StreamInitiation;
import org.jivesoftware.smackx.xdata.Form;
import org.jivesoftware.smackx.xdata.FormField;
import org.jivesoftware.smackx.xdata.packet.DataForm;

/**
 * Manages the negotiation of file transfers according to XEP-0096. If a file is
 * being sent the remote user chooses the type of stream under which the file
 * will be sent.
 *
 * @author Alexander Wenckus
 * @see <a href="http://xmpp.org/extensions/xep-0096.html">XEP-0096: SI File Transfer</a>
 */
public class FileTransferNegotiator extends Manager {

    public static final String SI_NAMESPACE = "http://jabber.org/protocol/si";
    public static final String SI_PROFILE_FILE_TRANSFER_NAMESPACE = "http://jabber.org/protocol/si/profile/file-transfer";
    private static final String[] NAMESPACE = { SI_NAMESPACE, SI_PROFILE_FILE_TRANSFER_NAMESPACE };

    private static final Map<XMPPConnection, FileTransferNegotiator> INSTANCES = new WeakHashMap<XMPPConnection, FileTransferNegotiator>();

    private static final String STREAM_INIT_PREFIX = "jsi_";

    protected static final String STREAM_DATA_FIELD_NAME = "stream-method";

    private static final Random randomGenerator = new Random();

    /**
     * A static variable to use only offer IBB for file transfer. It is generally recommend to only
     * set this variable to true for testing purposes as IBB is the backup file transfer method
     * and shouldn't be used as the only transfer method in production systems.
     */
    public static boolean IBB_ONLY = (System.getProperty("ibb") != null);//true;

    /**
     * Returns the file transfer negotiator related to a particular connection.
     * When this class is requested on a particular connection the file transfer
     * service is automatically enabled.
     *
     * @param connection The connection for which the transfer manager is desired
     * @return The FileTransferNegotiator
     */
    public static synchronized FileTransferNegotiator getInstanceFor(
            final XMPPConnection connection) {
        FileTransferNegotiator fileTransferNegotiator = INSTANCES.get(connection);
        if (fileTransferNegotiator == null) {
            fileTransferNegotiator = new FileTransferNegotiator(connection);
            INSTANCES.put(connection, fileTransferNegotiator);
        }
        return fileTransferNegotiator;
    }

    /**
     * Enable the Jabber services related to file transfer on the particular
     * connection.
     *
     * @param connection The connection on which to enable or disable the services.
     * @param isEnabled  True to enable, false to disable.
     */
    private static void setServiceEnabled(final XMPPConnection connection,
            final boolean isEnabled) {
        ServiceDiscoveryManager manager = ServiceDiscoveryManager
                .getInstanceFor(connection);

        List<String> namespaces = new ArrayList<String>();
        namespaces.addAll(Arrays.asList(NAMESPACE));
        namespaces.add(DataPacketExtension.NAMESPACE);
        if (!IBB_ONLY) {
            namespaces.add(Bytestream.NAMESPACE);
        }

        for (String namespace : namespaces) {
            if (isEnabled) {
                manager.addFeature(namespace);
            } else {
                manager.removeFeature(namespace);
            }
        }
    }

    /**
     * Checks to see if all file transfer related services are enabled on the
     * connection.
     *
     * @param connection The connection to check
     * @return True if all related services are enabled, false if they are not.
     */
    public static boolean isServiceEnabled(final XMPPConnection connection) {
        ServiceDiscoveryManager manager = ServiceDiscoveryManager
                .getInstanceFor(connection);

        List<String> namespaces = new ArrayList<String>();
        namespaces.addAll(Arrays.asList(NAMESPACE));
        namespaces.add(DataPacketExtension.NAMESPACE);
        if (!IBB_ONLY) {
            namespaces.add(Bytestream.NAMESPACE);
        }

        for (String namespace : namespaces) {
            if (!manager.includesFeature(namespace)) {
                return false;
            }
        }
        return true;
    }

    /**
     * Returns a collection of the supported transfer protocols.
     *
     * @return Returns a collection of the supported transfer protocols.
     */
    public static Collection<String> getSupportedProtocols() {
        List<String> protocols = new ArrayList<String>();
        protocols.add(DataPacketExtension.NAMESPACE);
        if (!IBB_ONLY) {
            protocols.add(Bytestream.NAMESPACE);
        }
        return Collections.unmodifiableList(protocols);
    }

    // non-static

    private final StreamNegotiator byteStreamTransferManager;

    private final StreamNegotiator inbandTransferManager;

    private FileTransferNegotiator(final XMPPConnection connection) {
        super(connection);
        byteStreamTransferManager = new Socks5TransferNegotiator(connection);
        inbandTransferManager = new IBBTransferNegotiator(connection);

        setServiceEnabled(connection, true);
    }

    /**
     * Selects an appropriate stream negotiator after examining the incoming file transfer request.
     *
     * @param request The related file transfer request.
     * @return The file transfer object that handles the transfer
     * @throws XMPPErrorException If there are either no stream methods contained in the packet, or
     *                       there is not an appropriate stream method.
     * @throws NotConnectedException 
     */
    public StreamNegotiator selectStreamNegotiator(
            FileTransferRequest request) throws XMPPErrorException, NotConnectedException {
        StreamInitiation si = request.getStreamInitiation();
        FormField streamMethodField = getStreamMethodField(si
                .getFeatureNegotiationForm());

        if (streamMethodField == null) {
            String errorMessage = "No stream methods contained in packet.";
            XMPPError error = new XMPPError(XMPPError.Condition.bad_request, errorMessage);
            IQ iqPacket = IQ.createErrorResponse(si, error);
            connection().sendPacket(iqPacket);
            throw new XMPPErrorException(errorMessage, error);
        }

        // select the appropriate protocol

        StreamNegotiator selectedStreamNegotiator;
        try {
            selectedStreamNegotiator = getNegotiator(streamMethodField);
        }
        catch (XMPPErrorException e) {
            IQ iqPacket = IQ.createErrorResponse(si, e.getXMPPError());
            connection().sendPacket(iqPacket);
            throw e;
        }

        // return the appropriate negotiator

        return selectedStreamNegotiator;
    }

    private FormField getStreamMethodField(DataForm form) {
        for (FormField field : form.getFields()) {
            if (field.getVariable().equals(STREAM_DATA_FIELD_NAME)) {
                return field;
            }
        }
        return null;
    }

    private StreamNegotiator getNegotiator(final FormField field)
            throws XMPPErrorException {
        String variable;
        boolean isByteStream = false;
        boolean isIBB = false;
        for (FormField.Option option : field.getOptions()) {
            variable = option.getValue();
            if (variable.equals(Bytestream.NAMESPACE) && !IBB_ONLY) {
                isByteStream = true;
            }
            else if (variable.equals(DataPacketExtension.NAMESPACE)) {
                isIBB = true;
            }
        }

        if (!isByteStream && !isIBB) {
            XMPPError error = new XMPPError(XMPPError.Condition.bad_request,
                    "No acceptable transfer mechanism");
            throw new XMPPErrorException(error);
        }

        if (isByteStream && isIBB) { 
            return new FaultTolerantNegotiator(connection(),
                    byteStreamTransferManager,
                    inbandTransferManager);
        }
        else if (isByteStream) {
            return byteStreamTransferManager;
        }
        else {
            return inbandTransferManager;
        }
    }

    /**
<<<<<<< HEAD
     * Reject a stream initiation request from a remote user.
     *
     * @param si The Stream Initiation request to reject.
     * @throws NotConnectedException 
     */
    public void rejectStream(final StreamInitiation si) throws NotConnectedException {
        XMPPError error = new XMPPError(XMPPError.Condition.forbidden, "Offer Declined");
        IQ iqPacket = IQ.createErrorResponse(si, error);
        connection().sendPacket(iqPacket);
    }

    /**
=======
>>>>>>> bd0ada48
     * Returns a new, unique, stream ID to identify a file transfer.
     *
     * @return Returns a new, unique, stream ID to identify a file transfer.
     */
    public String getNextStreamID() {
        StringBuilder buffer = new StringBuilder();
        buffer.append(STREAM_INIT_PREFIX);
        buffer.append(Math.abs(randomGenerator.nextLong()));

        return buffer.toString();
    }

    /**
     * Send a request to another user to send them a file. The other user has
     * the option of, accepting, rejecting, or not responding to a received file
     * transfer request.
     * <p/>
     * If they accept, the packet will contain the other user's chosen stream
     * type to send the file across. The two choices this implementation
     * provides to the other user for file transfer are <a
     * href="http://www.xmpp.org/extensions/jep-0065.html">SOCKS5 Bytestreams</a>,
     * which is the preferred method of transfer, and <a
     * href="http://www.xmpp.org/extensions/jep-0047.html">In-Band Bytestreams</a>,
     * which is the fallback mechanism.
     * <p/>
     * The other user may choose to decline the file request if they do not
     * desire the file, their client does not support XEP-0096, or if there are
     * no acceptable means to transfer the file.
     * <p/>
     * Finally, if the other user does not respond this method will return null
     * after the specified timeout.
     *
     * @param userID          The userID of the user to whom the file will be sent.
     * @param streamID        The unique identifier for this file transfer.
     * @param fileName        The name of this file. Preferably it should include an
     *                        extension as it is used to determine what type of file it is.
     * @param size            The size, in bytes, of the file.
     * @param desc            A description of the file.
     * @param responseTimeout The amount of time, in milliseconds, to wait for the remote
     *                        user to respond. If they do not respond in time, this
     * @return Returns the stream negotiator selected by the peer.
     * @throws XMPPErrorException Thrown if there is an error negotiating the file transfer.
     * @throws NotConnectedException 
     */
    public StreamNegotiator negotiateOutgoingTransfer(final String userID,
            final String streamID, final String fileName, final long size,
            final String desc, int responseTimeout) throws XMPPErrorException, NotConnectedException {
        StreamInitiation si = new StreamInitiation();
        si.setSessionID(streamID);
        si.setMimeType(URLConnection.guessContentTypeFromName(fileName));

        StreamInitiation.File siFile = new StreamInitiation.File(fileName, size);
        siFile.setDesc(desc);
        si.setFile(siFile);

        si.setFeatureNegotiationForm(createDefaultInitiationForm());

        si.setFrom(connection().getUser());
        si.setTo(userID);
        si.setType(IQ.Type.set);

        PacketCollector collector = connection().createPacketCollectorAndSend(si);
        Packet siResponse = collector.nextResult(responseTimeout);
        collector.cancel();

        if (siResponse instanceof IQ) {
            IQ iqResponse = (IQ) siResponse;
            if (iqResponse.getType().equals(IQ.Type.result)) {
                StreamInitiation response = (StreamInitiation) siResponse;
                return getOutgoingNegotiator(getStreamMethodField(response
                        .getFeatureNegotiationForm()));

            }
            else {
                throw new XMPPErrorException(iqResponse.getError());
            }
        }
        else {
            return null;
        }
    }

    private StreamNegotiator getOutgoingNegotiator(final FormField field)
            throws XMPPErrorException {
        boolean isByteStream = false;
        boolean isIBB = false;
        for (String variable : field.getValues()) {
            if (variable.equals(Bytestream.NAMESPACE) && !IBB_ONLY) {
                isByteStream = true;
            }
            else if (variable.equals(DataPacketExtension.NAMESPACE)) {
                isIBB = true;
            }
        }

        if (!isByteStream && !isIBB) {
            XMPPError error = new XMPPError(XMPPError.Condition.bad_request,
                    "No acceptable transfer mechanism");
            throw new XMPPErrorException(error);
        }

        if (isByteStream && isIBB) {
            return new FaultTolerantNegotiator(connection(),
                    byteStreamTransferManager, inbandTransferManager);
        }
        else if (isByteStream) {
            return byteStreamTransferManager;
        }
        else {
            return inbandTransferManager;
        }
    }

    private DataForm createDefaultInitiationForm() {
        DataForm form = new DataForm(Form.TYPE_FORM);
        FormField field = new FormField(STREAM_DATA_FIELD_NAME);
        field.setType(FormField.TYPE_LIST_SINGLE);
        if (!IBB_ONLY) {
            field.addOption(new FormField.Option(Bytestream.NAMESPACE));
        }
        field.addOption(new FormField.Option(DataPacketExtension.NAMESPACE));
        form.addField(field);
        return form;
    }
}<|MERGE_RESOLUTION|>--- conflicted
+++ resolved
@@ -255,21 +255,6 @@
     }
 
     /**
-<<<<<<< HEAD
-     * Reject a stream initiation request from a remote user.
-     *
-     * @param si The Stream Initiation request to reject.
-     * @throws NotConnectedException 
-     */
-    public void rejectStream(final StreamInitiation si) throws NotConnectedException {
-        XMPPError error = new XMPPError(XMPPError.Condition.forbidden, "Offer Declined");
-        IQ iqPacket = IQ.createErrorResponse(si, error);
-        connection().sendPacket(iqPacket);
-    }
-
-    /**
-=======
->>>>>>> bd0ada48
      * Returns a new, unique, stream ID to identify a file transfer.
      *
      * @return Returns a new, unique, stream ID to identify a file transfer.
