--- conflicted
+++ resolved
@@ -54,11 +54,7 @@
 
             if (ProviderManager.getExtensionProvider(payloadElemName, payloadNS) == null) 
             {
-<<<<<<< HEAD
-                CharSequence payloadText = PacketParserUtils.parseElement(parser);
-=======
-                String payloadText = PacketParserUtils.parseElement(parser, true);
->>>>>>> 7bf31bc2
+                CharSequence payloadText = PacketParserUtils.parseElement(parser, true);
                 return new PayloadItem<SimplePayload>(id, node, new SimplePayload(payloadElemName, payloadNS, payloadText));
             }
             else 
