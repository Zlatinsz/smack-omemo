/**
 *
 * Copyright the original author or authors
 *
 * Licensed under the Apache License, Version 2.0 (the "License");
 * you may not use this file except in compliance with the License.
 * You may obtain a copy of the License at
 *
 *     http://www.apache.org/licenses/LICENSE-2.0
 *
 * Unless required by applicable law or agreed to in writing, software
 * distributed under the License is distributed on an "AS IS" BASIS,
 * WITHOUT WARRANTIES OR CONDITIONS OF ANY KIND, either express or implied.
 * See the License for the specific language governing permissions and
 * limitations under the License.
 */
package org.jivesoftware.smackx.pubsub;

import java.util.Collections;
import java.util.List;
import java.util.Map;
import java.util.concurrent.ConcurrentHashMap;

import org.jivesoftware.smack.SmackException.NoResponseException;
import org.jivesoftware.smack.SmackException.NotConnectedException;
import org.jivesoftware.smack.XMPPConnection;
import org.jivesoftware.smack.XMPPException.XMPPErrorException;
import org.jivesoftware.smack.packet.EmptyResultIQ;
import org.jivesoftware.smack.packet.IQ;
import org.jivesoftware.smack.packet.IQ.Type;
import org.jivesoftware.smack.packet.Stanza;
import org.jivesoftware.smack.packet.ExtensionElement;
import org.jivesoftware.smackx.disco.ServiceDiscoveryManager;
import org.jivesoftware.smackx.disco.packet.DiscoverInfo;
import org.jivesoftware.smackx.disco.packet.DiscoverItems;
import org.jivesoftware.smackx.pubsub.packet.PubSub;
import org.jivesoftware.smackx.pubsub.packet.PubSubNamespace;
import org.jivesoftware.smackx.pubsub.util.NodeUtils;
import org.jivesoftware.smackx.xdata.Form;
import org.jivesoftware.smackx.xdata.FormField;
import org.jxmpp.jid.DomainBareJid;
import org.jxmpp.jid.Jid;
import org.jxmpp.jid.impl.JidCreate;
import org.jxmpp.stringprep.XmppStringprepException;

/**
 * This is the starting point for access to the pubsub service.  It
 * will provide access to general information about the service, as
 * well as create or retrieve pubsub {@link LeafNode} instances.  These 
 * instances provide the bulk of the functionality as defined in the 
 * pubsub specification <a href="http://xmpp.org/extensions/xep-0060.html">XEP-0060</a>.
 * 
 * @author Robin Collier
 */
final public class PubSubManager
{
	private XMPPConnection con;
	private DomainBareJid to;
	private Map<String, Node> nodeMap = new ConcurrentHashMap<String, Node>();
	
	/**
	 * Create a pubsub manager associated to the specified connection.  Defaults the service
	 * name to <i>pubsub</i>
	 * 
	 * @param connection The XMPP connection
	 * @throws XmppStringprepException 
	 */
	public PubSubManager(XMPPConnection connection) throws XmppStringprepException
	{
		con = connection;
		to = JidCreate.domainBareFrom("pubsub." + connection.getServiceName());
	}
	
	/**
	 * Create a pubsub manager associated to the specified connection where
	 * the pubsub requests require a specific to address for packets.
	 * 
	 * @param connection The XMPP connection
	 * @param toAddress The pubsub specific to address (required for some servers)
	 */
	public PubSubManager(XMPPConnection connection, DomainBareJid toAddress)
	{
		con = connection;
		to = toAddress;
	}
	
	/**
	 * Creates an instant node, if supported.
	 * 
	 * @return The node that was created
	 * @throws XMPPErrorException 
	 * @throws NoResponseException 
	 * @throws NotConnectedException 
	 * @throws InterruptedException 
	 */
	public LeafNode createNode() throws NoResponseException, XMPPErrorException, NotConnectedException, InterruptedException
	{
		PubSub reply = sendPubsubPacket(Type.set, new NodeExtension(PubSubElementType.CREATE), null);
		NodeExtension elem = reply.getExtension("create", PubSubNamespace.BASIC.getXmlns());
		
		LeafNode newNode = new LeafNode(con, elem.getNode());
		newNode.setTo(to);
		nodeMap.put(newNode.getId(), newNode);
		
		return newNode;
	}
	
	/**
	 * Creates a node with default configuration.
	 * 
	 * @param id The id of the node, which must be unique within the 
	 * pubsub service
	 * @return The node that was created
	 * @throws XMPPErrorException 
	 * @throws NoResponseException 
	 * @throws NotConnectedException 
	 * @throws InterruptedException 
	 */
	public LeafNode createNode(String id) throws NoResponseException, XMPPErrorException, NotConnectedException, InterruptedException
	{
		return (LeafNode)createNode(id, null);
	}
	
	/**
	 * Creates a node with specified configuration.
	 * 
	 * Note: This is the only way to create a collection node.
	 * 
	 * @param name The name of the node, which must be unique within the 
	 * pubsub service
	 * @param config The configuration for the node
	 * @return The node that was created
	 * @throws XMPPErrorException 
	 * @throws NoResponseException 
	 * @throws NotConnectedException 
	 * @throws InterruptedException 
	 */
	public Node createNode(String name, Form config) throws NoResponseException, XMPPErrorException, NotConnectedException, InterruptedException
	{
		PubSub request = PubSub.createPubsubPacket(to, Type.set, new NodeExtension(PubSubElementType.CREATE, name), null);
		boolean isLeafNode = true;
		
		if (config != null)
		{
			request.addExtension(new FormNode(FormNodeType.CONFIGURE, config));
			FormField nodeTypeField = config.getField(ConfigureNodeFields.node_type.getFieldName());
			
			if (nodeTypeField != null)
				isLeafNode = nodeTypeField.getValues().get(0).equals(NodeType.leaf.toString());
		}

		// Errors will cause exceptions in getReply, so it only returns
		// on success.
		sendPubsubPacket(con, request);
		Node newNode = isLeafNode ? new LeafNode(con, name) : new CollectionNode(con, name);
		newNode.setTo(to);
		nodeMap.put(newNode.getId(), newNode);
		
		return newNode;
	}

	/**
	 * Retrieves the requested node, if it exists.  It will throw an 
	 * exception if it does not.
	 * 
	 * @param id - The unique id of the node
	 * @return the node
	 * @throws XMPPErrorException The node does not exist
	 * @throws NoResponseException if there was no response from the server.
	 * @throws NotConnectedException 
	 * @throws InterruptedException 
	 */
	@SuppressWarnings("unchecked")
	public <T extends Node> T getNode(String id) throws NoResponseException, XMPPErrorException, NotConnectedException, InterruptedException
	{
		Node node = nodeMap.get(id);
		
		if (node == null)
		{
			DiscoverInfo info = new DiscoverInfo();
			info.setTo(to);
			info.setNode(id);
			
			DiscoverInfo infoReply = (DiscoverInfo) con.createPacketCollectorAndSend(info).nextResultOrThrow();

            if (infoReply.hasIdentity(PubSub.ELEMENT, "leaf")) {
                node = new LeafNode(con, id);
            }
            else if (infoReply.hasIdentity(PubSub.ELEMENT, "collection")) {
                node = new CollectionNode(con, id);
            }
            else {
                // XEP-60 5.3 states that
                // "The 'disco#info' result MUST include an identity with a category of 'pubsub' and a type of either 'leaf' or 'collection'."
                // If this is not the case, then we are dealing with an PubSub implementation that doesn't follow the specification.
                throw new AssertionError(
                                "PubSub service '"
                                                + to
                                                + "' returned disco info result for node '"
                                                + id
                                                + "', but it did not contain an Identity of type 'leaf' or 'collection' (and category 'pubsub'), which is not allowed according to XEP-60 5.3.");
            }
			node.setTo(to);
			nodeMap.put(id, node);
		}
		return (T) node;
	}
	
	/**
	 * Get all the nodes that currently exist as a child of the specified
	 * collection node.  If the service does not support collection nodes
	 * then all nodes will be returned.
	 * 
	 * To retrieve contents of the root collection node (if it exists), 
	 * or there is no root collection node, pass null as the nodeId.
	 * 
	 * @param nodeId - The id of the collection node for which the child 
	 * nodes will be returned.  
	 * @return {@link DiscoverItems} representing the existing nodes
	 * @throws XMPPErrorException 
	 * @throws NoResponseException if there was no response from the server.
	 * @throws NotConnectedException 
	 * @throws InterruptedException 
	 */
	public DiscoverItems discoverNodes(String nodeId) throws NoResponseException, XMPPErrorException, NotConnectedException, InterruptedException
	{
		DiscoverItems items = new DiscoverItems();
		
		if (nodeId != null)
			items.setNode(nodeId);
		items.setTo(to);
		DiscoverItems nodeItems = (DiscoverItems) con.createPacketCollectorAndSend(items).nextResultOrThrow();
		return nodeItems;
	}
	
	/**
	 * Gets the subscriptions on the root node.
	 * 
	 * @return List of exceptions
	 * @throws XMPPErrorException 
	 * @throws NoResponseException 
	 * @throws NotConnectedException 
	 * @throws InterruptedException 
	 */
	public List<Subscription> getSubscriptions() throws NoResponseException, XMPPErrorException, NotConnectedException, InterruptedException
	{
		Stanza reply = sendPubsubPacket(Type.get, new NodeExtension(PubSubElementType.SUBSCRIPTIONS), null);
		SubscriptionsExtension subElem = reply.getExtension(PubSubElementType.SUBSCRIPTIONS.getElementName(), PubSubElementType.SUBSCRIPTIONS.getNamespace().getXmlns());
		return subElem.getSubscriptions();
	}
	
	/**
	 * Gets the affiliations on the root node.
	 * 
	 * @return List of affiliations
	 * @throws XMPPErrorException 
	 * @throws NoResponseException 
	 * @throws NotConnectedException 
	 * @throws InterruptedException 
	 * 
	 */
	public List<Affiliation> getAffiliations() throws NoResponseException, XMPPErrorException, NotConnectedException, InterruptedException
	{
		PubSub reply = sendPubsubPacket(Type.get, new NodeExtension(PubSubElementType.AFFILIATIONS), null);
		AffiliationsExtension listElem = reply.getExtension(PubSubElementType.AFFILIATIONS);
		return listElem.getAffiliations();
	}

	/**
	 * Delete the specified node
	 * 
	 * @param nodeId
	 * @throws XMPPErrorException 
	 * @throws NoResponseException 
	 * @throws NotConnectedException 
	 * @throws InterruptedException 
	 */
	public void deleteNode(String nodeId) throws NoResponseException, XMPPErrorException, NotConnectedException, InterruptedException
	{
		sendPubsubPacket(Type.set, new NodeExtension(PubSubElementType.DELETE, nodeId), PubSubElementType.DELETE.getNamespace());
		nodeMap.remove(nodeId);
	}
	
	/**
	 * Returns the default settings for Node configuration.
	 * 
	 * @return configuration form containing the default settings.
	 * @throws XMPPErrorException 
	 * @throws NoResponseException 
	 * @throws NotConnectedException 
	 * @throws InterruptedException 
	 */
	public ConfigureForm getDefaultConfiguration() throws NoResponseException, XMPPErrorException, NotConnectedException, InterruptedException
	{
		// Errors will cause exceptions in getReply, so it only returns
		// on success.
		PubSub reply = sendPubsubPacket(Type.get, new NodeExtension(PubSubElementType.DEFAULT), PubSubElementType.DEFAULT.getNamespace());
		return NodeUtils.getFormFromPacket(reply, PubSubElementType.DEFAULT);
	}
	
	/**
	 * Gets the supported features of the servers pubsub implementation
	 * as a standard {@link DiscoverInfo} instance.
	 * 
	 * @return The supported features
	 * @throws XMPPErrorException 
	 * @throws NoResponseException 
	 * @throws NotConnectedException 
	 * @throws InterruptedException 
	 */
	public DiscoverInfo getSupportedFeatures() throws NoResponseException, XMPPErrorException, NotConnectedException, InterruptedException
	{
		ServiceDiscoveryManager mgr = ServiceDiscoveryManager.getInstanceFor(con);
		return mgr.discoverInfo(to);
	}

<<<<<<< HEAD
    private PubSub sendPubsubPacket(Type type, PacketExtension ext, PubSubNamespace ns)
                    throws NoResponseException, XMPPErrorException, NotConnectedException, InterruptedException {
        return sendPubsubPacket(con, to, type, Collections.singletonList(ext), ns);
    }

	static PubSub sendPubsubPacket(XMPPConnection con, Jid to, Type type, List<PacketExtension> extList, PubSubNamespace ns) throws NoResponseException, XMPPErrorException, NotConnectedException, InterruptedException
=======
    private PubSub sendPubsubPacket(Type type, ExtensionElement ext, PubSubNamespace ns)
                    throws NoResponseException, XMPPErrorException, NotConnectedException {
        return sendPubsubPacket(con, to, type, Collections.singletonList(ext), ns);
    }

	static PubSub sendPubsubPacket(XMPPConnection con, String to, Type type, List<ExtensionElement> extList, PubSubNamespace ns) throws NoResponseException, XMPPErrorException, NotConnectedException
>>>>>>> ed4fa339
	{
	    PubSub pubSub = new PubSub(to, type, ns);
	    for (ExtensionElement pe : extList) {
	        pubSub.addExtension(pe);
	    }
		return sendPubsubPacket(con ,pubSub);
	}

	static PubSub sendPubsubPacket(XMPPConnection con, PubSub packet) throws NoResponseException, XMPPErrorException, NotConnectedException, InterruptedException
	{
		IQ resultIQ = con.createPacketCollectorAndSend(packet).nextResultOrThrow();
        if (resultIQ instanceof EmptyResultIQ) {
            return null;
        }
        return (PubSub) resultIQ;
	}

}<|MERGE_RESOLUTION|>--- conflicted
+++ resolved
@@ -314,21 +314,12 @@
 		return mgr.discoverInfo(to);
 	}
 
-<<<<<<< HEAD
-    private PubSub sendPubsubPacket(Type type, PacketExtension ext, PubSubNamespace ns)
+    private PubSub sendPubsubPacket(Type type, ExtensionElement ext, PubSubNamespace ns)
                     throws NoResponseException, XMPPErrorException, NotConnectedException, InterruptedException {
         return sendPubsubPacket(con, to, type, Collections.singletonList(ext), ns);
     }
 
-	static PubSub sendPubsubPacket(XMPPConnection con, Jid to, Type type, List<PacketExtension> extList, PubSubNamespace ns) throws NoResponseException, XMPPErrorException, NotConnectedException, InterruptedException
-=======
-    private PubSub sendPubsubPacket(Type type, ExtensionElement ext, PubSubNamespace ns)
-                    throws NoResponseException, XMPPErrorException, NotConnectedException {
-        return sendPubsubPacket(con, to, type, Collections.singletonList(ext), ns);
-    }
-
-	static PubSub sendPubsubPacket(XMPPConnection con, String to, Type type, List<ExtensionElement> extList, PubSubNamespace ns) throws NoResponseException, XMPPErrorException, NotConnectedException
->>>>>>> ed4fa339
+	static PubSub sendPubsubPacket(XMPPConnection con, Jid to, Type type, List<ExtensionElement> extList, PubSubNamespace ns) throws NoResponseException, XMPPErrorException, NotConnectedException, InterruptedException
 	{
 	    PubSub pubSub = new PubSub(to, type, ns);
 	    for (ExtensionElement pe : extList) {
