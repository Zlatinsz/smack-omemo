/**
 *
 * Copyright 2017 Paul Schaub
 *
 * Licensed under the Apache License, Version 2.0 (the "License");
 * you may not use this file except in compliance with the License.
 * You may obtain a copy of the License at
 *
 *     http://www.apache.org/licenses/LICENSE-2.0
 *
 * Unless required by applicable law or agreed to in writing, software
 * distributed under the License is distributed on an "AS IS" BASIS,
 * WITHOUT WARRANTIES OR CONDITIONS OF ANY KIND, either express or implied.
 * See the License for the specific language governing permissions and
 * limitations under the License.
 */
package org.jivesoftware.smackx.omemo.internal;

import org.jivesoftware.smack.packet.Message;
import org.jivesoftware.smack.util.StringUtils;
import org.jivesoftware.smackx.omemo.OmemoManager;
import org.jivesoftware.smackx.omemo.OmemoStore;
import org.jivesoftware.smackx.omemo.elements.OmemoElement;
import org.jivesoftware.smackx.omemo.exceptions.CryptoFailedException;
import org.jivesoftware.smackx.omemo.exceptions.NoRawSessionException;

import javax.crypto.BadPaddingException;
import javax.crypto.Cipher;
import javax.crypto.IllegalBlockSizeException;
import javax.crypto.NoSuchPaddingException;
import javax.crypto.spec.IvParameterSpec;
import javax.crypto.spec.SecretKeySpec;
import java.io.UnsupportedEncodingException;
import java.security.InvalidAlgorithmParameterException;
import java.security.NoSuchAlgorithmException;
import java.security.NoSuchProviderException;
import java.util.logging.Level;
import java.util.logging.Logger;

import static org.jivesoftware.smackx.omemo.util.OmemoConstants.Crypto.CIPHERMODE;
import static org.jivesoftware.smackx.omemo.util.OmemoConstants.Crypto.KEYTYPE;
import static org.jivesoftware.smackx.omemo.util.OmemoConstants.Crypto.PROVIDER;

/**
 * This class represents a OMEMO session between us and another device.
 *
 * @param <T_IdKeyPair> IdentityKeyPair class
 * @param <T_IdKey>     IdentityKey class
 * @param <T_PreKey>    PreKey class
 * @param <T_SigPreKey> SignedPreKey class
 * @param <T_Sess>      Session class
 * @param <T_Addr>      Address class
 * @param <T_ECPub>     Elliptic Curve PublicKey class
 * @param <T_Bundle>    Bundle class
 * @param <T_Ciph>      Cipher class
 * @author Paul Schaub
 */
public abstract class OmemoSession<T_IdKeyPair, T_IdKey, T_PreKey, T_SigPreKey, T_Sess, T_Addr, T_ECPub, T_Bundle, T_Ciph> {
    private static final Logger LOGGER = Logger.getLogger(OmemoSession.class.getName());

    protected final T_Ciph cipher;
    protected final OmemoStore<T_IdKeyPair, T_IdKey, T_PreKey, T_SigPreKey, T_Sess, T_Addr, T_ECPub, T_Bundle, T_Ciph> omemoStore;
    protected final OmemoDevice remoteDevice;
    protected final OmemoManager omemoManager;
    protected T_IdKey identityKey;
    protected int preKeyId = -1;

    /**
     * Constructor used when we establish the session.
     *
     * @param omemoStore   OmemoStore where we want to store the session and get key information from
     * @param remoteDevice the OmemoDevice we want to establish the session with
     * @param identityKey  identityKey of the recipient
     */
    public OmemoSession(OmemoManager omemoManager,
                        OmemoStore<T_IdKeyPair, T_IdKey, T_PreKey, T_SigPreKey, T_Sess, T_Addr, T_ECPub, T_Bundle, T_Ciph> omemoStore,
                        OmemoDevice remoteDevice, T_IdKey identityKey) {
        this(omemoManager, omemoStore, remoteDevice);
        this.identityKey = identityKey;
    }

    /**
     * Another constructor used when they establish the session with us.
     *
     * @param omemoStore   OmemoStore we want to store the session and their key in
     * @param remoteDevice identityKey of the partner
     */
    public OmemoSession(OmemoManager omemoManager, OmemoStore<T_IdKeyPair, T_IdKey, T_PreKey, T_SigPreKey, T_Sess, T_Addr, T_ECPub, T_Bundle, T_Ciph> omemoStore,
                        OmemoDevice remoteDevice) {
        this.omemoManager = omemoManager;
        this.omemoStore = omemoStore;
        this.remoteDevice = remoteDevice;
        this.cipher = createCipher(remoteDevice);
    }

    /**
     * Try to decrypt the transported message key using the double ratchet session.
     * @param element omemoElement
     * @param keyId our keyId
     * @return tuple of cipher generated from the unpacked message key and the authtag
     * @throws CryptoFailedException if decryption using the double ratchet fails
     * @throws NoRawSessionException if we have no session, but the element was NOT a PreKeyMessage
     */
    public CipherAndAuthTag decryptTransportedKey(OmemoElement element, int keyId) throws CryptoFailedException,
            NoRawSessionException {
        byte[] unpackedKey = null;
        //Find key with our id
        for (OmemoElement.OmemoHeader.Key k : element.getHeader().getKeys()) {
            if (k.getId() == keyId) {
                try {
                    unpackedKey = decryptMessageKey(k.getData());
                    break;
                } catch (CryptoFailedException e) {
                    LOGGER.log(Level.SEVERE, "decryptMessageElement failed: " + e.getMessage());
                    //TODO: Wise to ignore the exception?
                    //The issue is, there might be multiple keys with our id, but we can only decrypt one.
                    //So we can't throw the exception, when decrypting the first duplicate which is not for us.
                    //Just print the exception for now.
                }
            }
        }

        if (unpackedKey == null) {
            throw new CryptoFailedException("Transported key could not be decrypted, since the message key could not be unpacked.");
        }

        byte[] messageKey = new byte[16];
<<<<<<< HEAD
        byte[] authTag = null;
=======
        byte[] authTag = new byte[16];

>>>>>>> f1ab15d9
        if (unpackedKey.length == 32) {
            //copy key part into messageKey
            System.arraycopy(unpackedKey, 0, messageKey, 0, 16);
            //copy tag part into authTag
            authTag = new byte[16];
            System.arraycopy(unpackedKey, 16, authTag, 0,16);
<<<<<<< HEAD
        } else if(unpackedKey.length == 16) {
            LOGGER.log(Level.WARNING, "Received OMEMO element uses deprecated legacy key format!" +
                    "Please ask your contact to update their client " +
                    "or annoy their clients project maintainer to adopt the new format!");
            messageKey = unpackedKey.clone();
        } else{
=======
        } else if (element.isKeyTransportElement() && unpackedKey.length == 16) {
            messageKey = unpackedKey;
        } else {
>>>>>>> f1ab15d9
            throw new CryptoFailedException("MessageKey has wrong length: "+unpackedKey.length+". Probably legacy auth tag format.");
        }

        // Create and initialize cipher from transported key
        Cipher transportedCipher;
        try {
            transportedCipher = Cipher.getInstance(CIPHERMODE, PROVIDER);
            SecretKeySpec keySpec = new SecretKeySpec(messageKey, KEYTYPE);
            IvParameterSpec ivSpec = new IvParameterSpec(element.getHeader().getIv());
            transportedCipher.init(Cipher.DECRYPT_MODE, keySpec, ivSpec);
        } catch (NoSuchAlgorithmException | java.security.InvalidKeyException |
                InvalidAlgorithmParameterException |
                NoSuchPaddingException | NoSuchProviderException e) {
            throw new CryptoFailedException(e);
        }

        return new CipherAndAuthTag(transportedCipher, authTag);

    }

    public static Message decryptMessageElement(OmemoElement element, CipherAndAuthTag cipherAndAuthTag) throws CryptoFailedException {
        if(!element.isMessageElement()) {
            throw new IllegalArgumentException("decryptMessageElement cannot decrypt OmemoElement which is no MessageElement!");
        }

        byte[] payload = element.getPayload();
        byte[] encryptedBody;

        if(cipherAndAuthTag.getAuthTag() != null) {
            encryptedBody = new byte[element.getPayload().length + 16];
            System.arraycopy(payload, 0, encryptedBody, 0, payload.length);
            System.arraycopy(cipherAndAuthTag.getAuthTag(), 0, encryptedBody, payload.length, 16);
        } else {
            encryptedBody = payload.clone();
        }

        try {
            String plaintext = new String(cipherAndAuthTag.getCipher().doFinal(encryptedBody), StringUtils.UTF8);
            Message decrypted = new Message();
            decrypted.setBody(plaintext);
            return decrypted;

        } catch (UnsupportedEncodingException | IllegalBlockSizeException | BadPaddingException e) {
            throw new CryptoFailedException("decryptMessageElement could not decipher message body: "+e.getMessage());
        }
    }

    /**
     * Try to decrypt the message.
     * First decrypt the message key using our session with the sender.
     * Second use the decrypted key to decrypt the message.
     * The decrypted content of the 'encrypted'-element becomes the body of the clear text message.
     *
     * @param element OmemoElement
     * @param keyId   the key we want to decrypt (usually our own device id)
     * @return message as plaintext
     * @throws CryptoFailedException
     * @throws NoRawSessionException
     */
    // TODO find solution for what we actually want to decrypt (String, Message, List<ExtensionElements>...)
    public Message decryptMessageElement(OmemoElement element, int keyId) throws CryptoFailedException, NoRawSessionException {
        if(!element.isMessageElement()) {
            throw new IllegalArgumentException("OmemoElement is not a messageElement!");
        }

        CipherAndAuthTag cipherAndAuthTag = decryptTransportedKey(element, keyId);
        return decryptMessageElement(element, cipherAndAuthTag);
    }

    /**
     * Create a new SessionCipher used to encrypt/decrypt keys. The cipher typically implements the ratchet and KDF-chains.
     *
     * @param contact    OmemoDevice
     * @return SessionCipher
     */
    public abstract T_Ciph createCipher(OmemoDevice contact);

    /**
     * Get the id of the preKey used to establish the session.
     *
     * @return id
     */
    public int getPreKeyId() {
        return this.preKeyId;
    }

    /**
     * Encrypt a message key for the recipient. This key can be deciphered by the recipient with its corresponding
     * session cipher. The key is then used to decipher the message.
     *
     * @param messageKey serialized key to encrypt
     * @return A CiphertextTuple containing the ciphertext and the messageType
     * @throws CryptoFailedException
     */
    public abstract CiphertextTuple encryptMessageKey(byte[] messageKey) throws CryptoFailedException;

    /**
     * Decrypt a messageKey using our sessionCipher. We can use that key to decipher the actual message.
     * Same as encryptMessageKey, just the other way round.
     *
     * @param encryptedKey encrypted key
     * @return serialized decrypted key or null
     * @throws CryptoFailedException when decryption fails.
     * @throws NoRawSessionException when no session was found in the double ratchet library
     */
    public abstract byte[] decryptMessageKey(byte[] encryptedKey) throws CryptoFailedException, NoRawSessionException;

    /**
     * Return the identityKey of the session.
     *
     * @return identityKey
     */
    public T_IdKey getIdentityKey() {
        return identityKey;
    }

    /**
     * Set the identityKey of the remote device.
     * @param identityKey identityKey
     */
    public void setIdentityKey(T_IdKey identityKey) {
        this.identityKey = identityKey;
    }

    /**
     * Return the fingerprint of the contacts identityKey.
     *
     * @return fingerprint or null
     */
    public String getFingerprint() {
        return (this.identityKey != null ? omemoStore.keyUtil().getFingerprint(this.identityKey) : null);
    }
}<|MERGE_RESOLUTION|>--- conflicted
+++ resolved
@@ -125,30 +125,23 @@
         }
 
         byte[] messageKey = new byte[16];
-<<<<<<< HEAD
         byte[] authTag = null;
-=======
-        byte[] authTag = new byte[16];
-
->>>>>>> f1ab15d9
+
         if (unpackedKey.length == 32) {
             //copy key part into messageKey
             System.arraycopy(unpackedKey, 0, messageKey, 0, 16);
             //copy tag part into authTag
             authTag = new byte[16];
             System.arraycopy(unpackedKey, 16, authTag, 0,16);
-<<<<<<< HEAD
         } else if(unpackedKey.length == 16) {
-            LOGGER.log(Level.WARNING, "Received OMEMO element uses deprecated legacy key format!" +
-                    "Please ask your contact to update their client " +
-                    "or annoy their clients project maintainer to adopt the new format!");
+
+            if(element.isMessageElement()) {
+                LOGGER.log(Level.WARNING, "Received OMEMO element uses deprecated legacy key format!" +
+                        "Please ask your contact to update their client " +
+                        "or annoy their clients project maintainer to adopt the new format!");
+            } 
             messageKey = unpackedKey.clone();
-        } else{
-=======
-        } else if (element.isKeyTransportElement() && unpackedKey.length == 16) {
-            messageKey = unpackedKey;
         } else {
->>>>>>> f1ab15d9
             throw new CryptoFailedException("MessageKey has wrong length: "+unpackedKey.length+". Probably legacy auth tag format.");
         }
 
