--- conflicted
+++ resolved
@@ -122,7 +122,6 @@
         }
     }
 
-<<<<<<< HEAD
     public static class SecurityNotPossibleException extends SmackException {
 
         /**
@@ -135,14 +134,12 @@
         }
     }
 
-=======
     /**
      * ConnectionException is thrown if Smack is unable to connect to all hosts of a given XMPP
      * service. The failed hosts can be retrieved with
      * {@link ConnectionException#getFailedAddresses()}, which will have the exception causing the
      * connection failure set and retrievable with {@link HostAddress#getException()}.
      */
->>>>>>> 4477561d
     public static class ConnectionException extends SmackException {
 
         /**
