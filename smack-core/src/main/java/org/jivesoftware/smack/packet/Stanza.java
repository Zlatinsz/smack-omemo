--- conflicted
+++ resolved
@@ -165,13 +165,9 @@
      * Sets who the stanza(/packet) is being sent "to". The XMPP protocol often makes
      * the "to" attribute optional, so it does not always need to be set.
      *
-<<<<<<< HEAD
-     * @param to who the packet is being sent to.
+     * @param to who the stanza(/packet) is being sent to.
      * @throws IllegalArgumentException if to is not a valid JID String.
      * @deprecated use {@link #setTo(Jid)} instead.
-=======
-     * @param to who the stanza(/packet) is being sent to.
->>>>>>> dbaee174
      */
     @Deprecated
     public void setTo(String to) {
@@ -212,13 +208,9 @@
      * makes the "from" attribute optional, so it does not always need to
      * be set.
      *
-<<<<<<< HEAD
-     * @param from who the packet is being sent to.
+     * @param from who the stanza(/packet) is being sent to.
      * @throws IllegalArgumentException if from is not a valid JID String.
      * @deprecated use {@link #setFrom(Jid)} instead.
-=======
-     * @param from who the stanza(/packet) is being sent to.
->>>>>>> dbaee174
      */
     @Deprecated
     public void setFrom(String from) {
