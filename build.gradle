import org.gradle.plugins.signing.Sign

buildscript {
    repositories {
        jcenter()
        maven { url 'http://dl.bintray.com/content/aalmiray/kordamp' }
    }
    dependencies {
        classpath 'org.kordamp:markdown-gradle-plugin:0.1.1'
    }
}
apply plugin: 'org.kordamp.gradle.markdown'

allprojects {
	apply plugin: 'java'
	apply plugin: 'eclipse'

	ext {
<<<<<<< HEAD
		shortVersion = '4.1.0-alpha1'
		isSnapshot = true
=======
		shortVersion = '4.0.3'
		isSnapshot = false
>>>>>>> 37432367
		gitCommit = getGitCommit()
		javadocAllDir = new File(buildDir, 'javadoc')
		documentationDir = new File(buildDir, 'documentation')
		releasedocsDir = new File(buildDir, 'releasedocs')
		rootConfigDir = new File(rootDir, 'config')
		sonatypeCredentialsAvailable = project.hasProperty('sonatypeUsername') && project.hasProperty('sonatypePassword')
		isReleaseVersion = !isSnapshot
		signingRequired = isReleaseVersion
		sonatypeSnapshotUrl = 'https://oss.sonatype.org/content/repositories/snapshots'
		sonatypeStagingUrl = 'https://oss.sonatype.org/service/local/staging/deploy/maven2'
		// Returns only the date in yyyy-MM-dd format, as otherwise, with
		// hh:mm:ss information, the manifest files would change with every
		// build, causing unnecessary rebuilds.
		builtDate = (new java.text.SimpleDateFormat("yyyy-MM-dd")).format(new Date())
		oneLineDesc = 'An Open Source XMPP (Jabber) client library'
		jxmppVersion = "0.2.0"
	}
	group = 'org.igniterealtime.smack'
	sourceCompatibility = 1.7
	targetCompatibility = sourceCompatibility
	version = shortVersion
	if (isSnapshot) {
		version += '-SNAPSHOT'
	}

	ext.sharedManifest = manifest {
		attributes('Implementation-Version': version,
				   'Implementation-GitRevision': ext.gitCommit,
				   // According to OSGi core 5.0 section 3.2.5 the qualifier (the fourth
				   // version element) must begin with a dot. So we replace only the
				   // first occurence of an dash with a dot.
				   // For example 4.0.0-rc1 becomes 4.0.0.rc1, but
				   // 4.0.0-SNAPSHOT-2014-05-01 becomes 4.0.0.SNAPSHOT-2014-05-01
				   'Bundle-Version': version.replaceFirst("-", "."),
				   'Built-Date': ext.builtDate,
				   'Built-JDK': System.getProperty('java.version'),
				   'Built-Gradle': gradle.gradleVersion,
				   'Built-By': System.getProperty('user.name')
				  )
	}

	eclipse {
		classpath {
			downloadJavadoc = true
		}
	}

	repositories {
		// Add OSS Sonatype Snapshot repository
		maven {
			url 'https://oss.sonatype.org/content/repositories/snapshots'
		}
	}

	if (JavaVersion.current().isJava8Compatible()) {
		tasks.withType(Javadoc) {
			options.addStringOption('Xdoclint:none', '-quiet')
		}
	}
}

gradle.taskGraph.whenReady { taskGraph ->
	if (signingRequired
		&& taskGraph.allTasks.any { it instanceof Sign }) {
		// Use Java 6's console to read from the console (no good for a CI environment)
		Console console = System.console()
		console.printf '\n\nWe have to sign some things in this build.\n\nPlease enter your signing details.\n\n'
		def password = console.readPassword('GnuPG Private Key Password: ')

		allprojects { ext.'signing.password' = password }

		console.printf '\nThanks.\n\n'
	}
}

task javadocAll(type: Javadoc) {
	source subprojects.collect {project ->
		project.sourceSets.main.allJava }
	destinationDir = javadocAllDir
	// Might need a classpath
	classpath = files(subprojects.collect {project ->
		project.sourceSets.main.compileClasspath})
	options.linkSource = true
	options.use = true
	options.links = ["http://docs.oracle.com/javase/$sourceCompatibility/docs/api/"] as String[]
}

import org.apache.tools.ant.filters.ReplaceTokens
task prepareReleasedocs(type: Copy) {
	from 'resources/releasedocs'
	into releasedocsDir
	filter(ReplaceTokens, tokens: [version: version, releasedate: builtDate, targetCompatibility: targetCompatibility.toString()])
}

<<<<<<< HEAD
task distributionZip(type: Zip, dependsOn: [javadocAll, prepareReleasedocs]) {
	classifier builtDate
=======
markdownToHtml {
	sourceDir = new File(projectDir, "/documentation")
	outputDir documentationDir
	configuration = [tables: true, fencedCodeBlocks: true]
}

task distributionZip(type: Zip, dependsOn: [javadocAll, prepareReleasedocs, markdownToHtml]) {
	classifier buildDate
>>>>>>> 37432367
	into ('javadoc') {
		from(javadocAllDir)
	}
	into ('releasedocs') {
		from(releasedocsDir)
	}
	into ('releasedocs/documentation') {
		from(documentationDir)
	}
}

jar {
	// Root project should not create empty jar artifact
	enabled = false
}

// Disable upload archives for the root project
uploadArchives.enabled = false

description = """\
Smack ${version}
${oneLineDesc}."""

evaluationDependsOnChildren()
subprojects {
	apply plugin: 'maven'
	apply plugin: 'osgi'
	apply plugin: 'signing'
	apply plugin: 'checkstyle'

	checkstyle {
		configFile = new File(rootConfigDir, 'checkstyle.xml')
	}
	repositories {
		mavenLocal()
		mavenCentral()
	}
	task sourcesJar(type: Jar, dependsOn: classes) {
		classifier = 'sources'
		from sourceSets.main.allSource
	}
	task javadocJar(type: Jar, dependsOn: javadoc) {
		classifier = 'javadoc'
		from javadoc.destinationDir
	}
	task testJar(type: Jar) {
		classifier = 'tests'
		from sourceSets.test.output
	}
	artifacts {
		archives sourcesJar
		archives javadocJar
		archives testJar
	}

	uploadArchives {
		repositories {
			mavenDeployer {
				if (signingRequired) {
					beforeDeployment { MavenDeployment deployment -> signing.signPom(deployment) }
				}
				repository(url: project.sonatypeStagingUrl) {
					if (sonatypeCredentialsAvailable) {
						authentication(userName: sonatypeUsername, password: sonatypePassword)
					}
				}
				snapshotRepository(url: project.sonatypeSnapshotUrl) {
					if (sonatypeCredentialsAvailable) {
						authentication(userName: sonatypeUsername, password: sonatypePassword)
					}
				}

				pom.project {
					name 'Smack'
					packaging 'jar'
					inceptionYear '2003'
					url 'http://www.igniterealtime.org/projects/smack/'
					description project.description

					issueManagement {
						system 'JIRA'
						url 'https://igniterealtime.org/issues/browse/SMACK'
					}

					distributionManagement {
						snapshotRepository {
							id 'smack.snapshot'
							url project.sonatypeSnapshotUrl
						}
					}

					scm {
						url 'https://github.com/igniterealtime/Smack'
						connection 'scm:git:https://github.com/igniterealtime/Smack.git'
						developerConnection 'scm:git:https://github.com/igniterealtime/Smack.git'
					}

					licenses {
						license {
							name 'The Apache Software License, Version 2.0'
							url 'http://www.apache.org/licenses/LICENSE-2.0.txt'
							distribution 'repo'
						}
					}

					developers {
						developer {
							id 'flow'
							name 'Florian Schmaus'
							email 'flow@igniterealtime.org'
						}
					}
				}
			}
		}
	}
	rootProject.distributionZip {
		dependsOn build
		from(buildDir) {
			include "$libsDirName/*${version}.jar"
			include "$libsDirName/*${version}-javadoc.jar"
			include "$libsDirName/*${version}-sources.jar"
		}
	}
	signing {
		required { signingRequired }
		sign configurations.archives
	}
}

['smack-extensions', 'smack-experimental', 'smack-legacy'].each { name ->
	project(":$name") {
		jar {
			manifest {
				instruction 'Service-Component', "org.jivesoftware.smackx/$name-components.xml"
			}
		}
	}
}

['smack-resolver-javax', 'smack-resolver-dnsjava', 'smack-resolver-minidns', 'smack-sasl-javax', 'smack-sasl-provided'].each { name ->
	project(":$name") {
		jar {
			manifest {
				instruction 'Service-Component', "org.jivesoftware.smack/$name-components.xml"
			}
		}
	}
}

subprojects*.jar {
   manifest {
       from sharedManifest
   }
}

def getGitCommit() {
	def dotGit = new File("$projectDir/.git")
	if (!dotGit.isDirectory()) return 'non-git build'

	def cmd = 'git describe --always --tags --dirty=+'
	def proc = cmd.execute()
	def gitCommit = proc.text.trim()
	assert !gitCommit.isEmpty()
	gitCommit
}<|MERGE_RESOLUTION|>--- conflicted
+++ resolved
@@ -16,13 +16,8 @@
 	apply plugin: 'eclipse'
 
 	ext {
-<<<<<<< HEAD
 		shortVersion = '4.1.0-alpha1'
 		isSnapshot = true
-=======
-		shortVersion = '4.0.3'
-		isSnapshot = false
->>>>>>> 37432367
 		gitCommit = getGitCommit()
 		javadocAllDir = new File(buildDir, 'javadoc')
 		documentationDir = new File(buildDir, 'documentation')
@@ -117,10 +112,6 @@
 	filter(ReplaceTokens, tokens: [version: version, releasedate: builtDate, targetCompatibility: targetCompatibility.toString()])
 }
 
-<<<<<<< HEAD
-task distributionZip(type: Zip, dependsOn: [javadocAll, prepareReleasedocs]) {
-	classifier builtDate
-=======
 markdownToHtml {
 	sourceDir = new File(projectDir, "/documentation")
 	outputDir documentationDir
@@ -128,8 +119,7 @@
 }
 
 task distributionZip(type: Zip, dependsOn: [javadocAll, prepareReleasedocs, markdownToHtml]) {
-	classifier buildDate
->>>>>>> 37432367
+	classifier builtDate
 	into ('javadoc') {
 		from(javadocAllDir)
 	}
