import org.gradle.plugins.signing.Sign

buildscript {
    repositories {
        jcenter()
        maven { url 'http://dl.bintray.com/content/aalmiray/kordamp' }
    }
    dependencies {
        classpath 'org.kordamp:markdown-gradle-plugin:1.0.0'
<<<<<<< HEAD
		classpath 'org.kordamp.gradle:clirr-gradle-plugin:0.1.0'
		classpath "org.kt3k.gradle.plugin:coveralls-gradle-plugin:2.3.1"
=======
		classpath 'org.kordamp.gradle:clirr-gradle-plugin:0.2.0'
>>>>>>> 8c0218f5
    }
}
apply plugin: 'org.kordamp.gradle.markdown'

apply from: 'version.gradle'

allprojects {
	apply plugin: 'java'
	apply plugin: 'eclipse'
	apply plugin: 'jacoco'

	ext {
		gitCommit = getGitCommit()
		javadocAllDir = new File(buildDir, 'javadoc')
		documentationDir = new File(buildDir, 'documentation')
		releasedocsDir = new File(buildDir, 'releasedocs')
		rootConfigDir = new File(rootDir, 'config')
		sonatypeCredentialsAvailable = project.hasProperty('sonatypeUsername') && project.hasProperty('sonatypePassword')
		isReleaseVersion = !isSnapshot
		signingRequired = isReleaseVersion
		sonatypeSnapshotUrl = 'https://oss.sonatype.org/content/repositories/snapshots'
		sonatypeStagingUrl = 'https://oss.sonatype.org/service/local/staging/deploy/maven2'
		// Returns only the date in yyyy-MM-dd format, as otherwise, with
		// hh:mm:ss information, the manifest files would change with every
		// build, causing unnecessary rebuilds.
		builtDate = (new java.text.SimpleDateFormat("yyyy-MM-dd")).format(new Date())
		oneLineDesc = 'An Open Source XMPP (Jabber) client library'
		// A dirty hack used for Gradle's jacoco plugin, since is not
		// hable to handle the case when a (sub)project has no unit
		// tests. :-(
		projectsWithoutUnitTests = [
			':smack-android',
			':smack-android-extensions',
			':smack-bosh',
			':smack-compression-jzlib',
			':smack-debug',
			':smack-debug-slf4j',
			':smack-java7',
			':smack-jingle-old',
			':smack-resolver-dnsjava',
			':smack-resolver-javax',
			':smack-resolver-minidns',
		].collect{ project(it) }
		projectsWithUnitTests = subprojects - projectsWithoutUnitTests
		androidProjects = [
			':smack-tcp',
			':smack-bosh',
			':smack-core',
			':smack-im',
			':smack-resolver-minidns',
			':smack-sasl-provided',
			':smack-extensions',
			':smack-experimental',
		].collect{ project(it) }
		androidBootClasspath = getAndroidRuntimeJar()
		androidJavadocOffline = getAndroidJavadocOffline()
	}
	group = 'org.igniterealtime.smack'
	sourceCompatibility = 1.7
	targetCompatibility = sourceCompatibility
	version = shortVersion
	if (isSnapshot) {
		version += '-SNAPSHOT'
	}

	ext.sharedManifest = manifest {
		attributes('Implementation-Version': version,
				   'Implementation-GitRevision': ext.gitCommit,
				   // According to OSGi core 5.0 section 3.2.5 the qualifier (the fourth
				   // version element) must begin with a dot. So we replace only the
				   // first occurence of an dash with a dot.
				   // For example 4.0.0-rc1 becomes 4.0.0.rc1, but
				   // 4.0.0-SNAPSHOT-2014-05-01 becomes 4.0.0.SNAPSHOT-2014-05-01
				   'Bundle-Version': version.replaceFirst("-", "."),
				   'Built-Date': ext.builtDate,
				   'Built-JDK': System.getProperty('java.version'),
				   'Built-Gradle': gradle.gradleVersion,
				   'Built-By': System.getProperty('user.name')
				  )
	}

	eclipse {
		classpath {
			downloadJavadoc = true
		}
	}

	repositories {
		mavenLocal()
		mavenCentral()
		// Add OSS Sonatype Snapshot repository
		maven {
			url 'https://oss.sonatype.org/content/repositories/snapshots'
		}
	}

	compileJava {
		// Some systems may not have set their platform default
		// converter to 'utf8', but we use unicode in our source
		// files. Therefore ensure that javac uses unicode
		options.encoding = "utf8"
	}

	if (JavaVersion.current().isJava8Compatible()) {
		tasks.withType(Javadoc) {
			options.addStringOption('Xdoclint:none', '-quiet')
		}
	}

	jacoco {
		toolVersion = "0.7.4.201502262128"
	}

	jacocoTestReport {
		dependsOn test
		sourceDirectories = project.files(sourceSets.main.allSource.srcDirs)
		classDirectories =  project.files(sourceSets.main.output)
		reports {
			xml.enabled true
		}
	}
}

gradle.taskGraph.whenReady { taskGraph ->
	if (signingRequired
		&& taskGraph.allTasks.any { it instanceof Sign }) {
		// Use Java 6's console to read from the console (no good for a CI environment)
		Console console = System.console()
		console.printf '\n\nWe have to sign some things in this build.\n\nPlease enter your signing details.\n\n'
		def password = console.readPassword('GnuPG Private Key Password: ')

		allprojects { ext.'signing.password' = password }

		console.printf '\nThanks.\n\n'
	}
}

task javadocAll(type: Javadoc) {
	source subprojects.collect {project ->
		project.sourceSets.main.allJava }
	destinationDir = javadocAllDir
	// Might need a classpath
	classpath = files(subprojects.collect {project ->
		project.sourceSets.main.compileClasspath})
	options.linkSource = true
	options.use = true
	options.links = ["http://docs.oracle.com/javase/$sourceCompatibility/docs/api/"] as String[]
}

import org.apache.tools.ant.filters.ReplaceTokens
task prepareReleasedocs(type: Copy) {
	from 'resources/releasedocs'
	into releasedocsDir
	filter(ReplaceTokens, tokens: [version: version, releasedate: builtDate, targetCompatibility: targetCompatibility.toString()])
}

markdownToHtml {
	sourceDir = new File(projectDir, "/documentation")
	outputDir documentationDir
	configuration = [tables: true, fencedCodeBlocks: true]
}

task distributionZip(type: Zip, dependsOn: [javadocAll, prepareReleasedocs, markdownToHtml]) {
	classifier builtDate
	into ('javadoc') {
		from(javadocAllDir)
	}
	into ('releasedocs') {
		from(releasedocsDir)
	}
	into ('releasedocs/documentation') {
		from(documentationDir)
	}
}

task maybeCheckForSnapshotDependencies {
	// Don't check for Snapshot dependencies if this is a snapshot.
	if (isSnapshot) return
	allprojects { project ->
		project.configurations.runtime.each {
			if (it.toString().contains("-SNAPSHOT"))
				throw new Exception("Release build contains snapshot dependencies: " + it)
		}
	}
}

test { dependsOn maybeCheckForSnapshotDependencies }

jar {
	// Root project should not create empty jar artifact
	enabled = false
}

// Disable upload archives for the root project
uploadArchives.enabled = false

description = """\
Smack ${version}
${oneLineDesc}."""

evaluationDependsOnChildren()
subprojects {
	apply plugin: 'maven'
	apply plugin: 'osgi'
	apply plugin: 'signing'
	apply plugin: 'checkstyle'
	apply plugin: 'org.kordamp.gradle.clirr'

	checkstyle {
		configFile = new File(rootConfigDir, 'checkstyle.xml')
	}
	task sourcesJar(type: Jar, dependsOn: classes) {
		classifier = 'sources'
		from sourceSets.main.allSource
	}
	task javadocJar(type: Jar, dependsOn: javadoc) {
		classifier = 'javadoc'
		from javadoc.destinationDir
	}
	task testJar(type: Jar) {
		classifier = 'tests'
		from sourceSets.test.output
	}
	artifacts {
		archives sourcesJar
		archives javadocJar
		archives testJar
	}

	uploadArchives {
		repositories {
			mavenDeployer {
				if (signingRequired) {
					beforeDeployment { MavenDeployment deployment -> signing.signPom(deployment) }
				}
				repository(url: project.sonatypeStagingUrl) {
					if (sonatypeCredentialsAvailable) {
						authentication(userName: sonatypeUsername, password: sonatypePassword)
					}
				}
				snapshotRepository(url: project.sonatypeSnapshotUrl) {
					if (sonatypeCredentialsAvailable) {
						authentication(userName: sonatypeUsername, password: sonatypePassword)
					}
				}

				pom.project {
					name 'Smack'
					packaging 'jar'
					inceptionYear '2003'
					url 'http://www.igniterealtime.org/projects/smack/'
					description project.description

					issueManagement {
						system 'JIRA'
						url 'https://igniterealtime.org/issues/browse/SMACK'
					}

					distributionManagement {
						snapshotRepository {
							id 'smack.snapshot'
							url project.sonatypeSnapshotUrl
						}
					}

					scm {
						url 'https://github.com/igniterealtime/Smack'
						connection 'scm:git:https://github.com/igniterealtime/Smack.git'
						developerConnection 'scm:git:https://github.com/igniterealtime/Smack.git'
					}

					licenses {
						license {
							name 'The Apache Software License, Version 2.0'
							url 'http://www.apache.org/licenses/LICENSE-2.0.txt'
							distribution 'repo'
						}
					}

					developers {
						developer {
							id 'flow'
							name 'Florian Schmaus'
							email 'flow@igniterealtime.org'
						}
					}
				}
			}
		}
	}
	rootProject.distributionZip {
		dependsOn build
		from(buildDir) {
			include "$libsDirName/*${version}.jar"
			include "$libsDirName/*${version}-javadoc.jar"
			include "$libsDirName/*${version}-sources.jar"
		}
	}
	signing {
		required { signingRequired }
		sign configurations.archives
	}

	clirr {
		semver false
	}
}

subprojects*.jar {
   manifest {
       from sharedManifest
   }
}

apply plugin: "com.github.kt3k.coveralls"
coveralls {
	sourceDirs = files(subprojects.sourceSets.main.allSource.srcDirs).files.absolutePath
}

task jacocoRootReport(type: org.gradle.testing.jacoco.tasks.JacocoReport) {
	dependsOn = projectsWithUnitTests.jacocoTestReport
	sourceDirectories = files(projectsWithUnitTests.sourceSets.main.allSource.srcDirs)
	classDirectories = files(projectsWithUnitTests.sourceSets.main.output)
	executionData = files(projectsWithUnitTests.jacocoTestReport.executionData)
	reports {
		xml.enabled true
		xml.destination ="${buildDir}/reports/jacoco/test/jacocoTestReport.xml"
	}
	// We could remove the following setOnlyIf line, but then
	// jacocoRootReport would silently be SKIPPED if something with
	// the projectsWithUnitTests is wrong (e.g. a project is missing
	// in there).
	setOnlyIf { true }
}

// Important to specify this task after the subprojects block
task clirrRootReport(type: org.kordamp.gradle.clirr.ClirrReportTask) {
	dependsOn = subprojects.tasks.clirr
	reports = files((subprojects.findAll { it.clirr.enabled == true }).tasks.clirr.xmlReport)
}

def getGitCommit() {
	def dotGit = new File("$projectDir/.git")
	if (!dotGit.isDirectory()) return 'non-git build'

	def cmd = 'git describe --always --tags --dirty=+'
	def proc = cmd.execute()
	def gitCommit = proc.text.trim()
	assert !gitCommit.isEmpty()
	gitCommit
}

def getAndroidRuntimeJar() {
	def androidHome = getAndroidHome()
	def androidJar = new File("$androidHome/platforms/android-$smackMinAndroidSdk/android.jar")
	if (androidJar.isFile()) {
		return androidJar
	} else {
		throw new Exception("Can't find android.jar for $smackMinAndroidSdk API. Please install corresponding SDK platform package")
	}
}

def getAndroidJavadocOffline() {
	def androidHome = getAndroidHome()
	return androidHome.toString() + "/docs/reference"
}

def getAndroidHome() {
	def androidHomeEnv = System.getenv("ANDROID_HOME")
	if (androidHomeEnv == null) {
		throw new Exception("ANDROID_HOME environment variable is not set")
	}
	def androidHome = new File(androidHomeEnv)
	if (!androidHome.isDirectory()) throw new Exception("Environment variable ANDROID_HOME is not pointing to a directory")
	return androidHome
}<|MERGE_RESOLUTION|>--- conflicted
+++ resolved
@@ -7,12 +7,8 @@
     }
     dependencies {
         classpath 'org.kordamp:markdown-gradle-plugin:1.0.0'
-<<<<<<< HEAD
-		classpath 'org.kordamp.gradle:clirr-gradle-plugin:0.1.0'
+		classpath 'org.kordamp.gradle:clirr-gradle-plugin:0.2.0'
 		classpath "org.kt3k.gradle.plugin:coveralls-gradle-plugin:2.3.1"
-=======
-		classpath 'org.kordamp.gradle:clirr-gradle-plugin:0.2.0'
->>>>>>> 8c0218f5
     }
 }
 apply plugin: 'org.kordamp.gradle.markdown'
